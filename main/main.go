--- conflicted
+++ resolved
@@ -40,7 +40,7 @@
 	c := Config
 
 	app := process.NewApp(c)
-	if c.PluginMode { // Defaults to run as an standalone
+	if c.PluginMode {
 		plugin.Serve(&plugin.ServeConfig{
 			HandshakeConfig: appPlugin.Handshake,
 			Plugins: map[string]plugin.Plugin{
@@ -54,40 +54,6 @@
 		})
 		return
 	}
-<<<<<<< HEAD
-=======
-	fmt.Println(header)
-
-	var db database.Database
-	if Config.DBEnabled {
-		db, err = leveldb.New(Config.DBPath, log, 0, 0, 0)
-		if err != nil {
-			log.Error("couldn't open database at %s: %s", Config.DBPath, err)
-			return
-		}
-	} else {
-		db = memdb.New()
-	}
-
-	defer func() {
-		if r := recover(); r != nil {
-			fmt.Println("Recovered panic from", r)
-		}
-	}()
-
-	defer func() {
-		if err := db.Close(); err != nil {
-			log.Warn("failed to close the node's DB: %s", err)
-		}
-		log.StopOnPanic()
-		log.Stop()
-	}()
-
-	// Track if sybil control is enforced
-	if !Config.EnableStaking {
-		log.Warn("Staking is disabled. Sybil control is not enforced.")
-	}
->>>>>>> 8e4baaaa
 
 	_ = utils.HandleSignals(
 		func(os.Signal) {
