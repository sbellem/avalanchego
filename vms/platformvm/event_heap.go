// (c) 2019-2020, Ava Labs, Inc. All rights reserved.
// See the file LICENSE for licensing terms.

package platformvm

import (
	"bytes"
	"container/heap"
	"errors"
	"time"

	"github.com/ava-labs/gecko/ids"
	"github.com/ava-labs/gecko/snow/validators"
)

// TimedTx ...
type TimedTx interface {
	ProposalTx

	Vdr() validators.Validator

	ID() ids.ID
	StartTime() time.Time
	EndTime() time.Time
}

// EventHeap is a collection of timedTxs where elements are ordered by either
// their startTime or their endTime. If SortByStartTime == true, the first
// element of [Txs] is the tx in the heap with the earliest startTime. Otherwise
// the first element is the tx with earliest endTime. The default value of this
// struct will order transactions by endTime. This struct implements the heap
// interface.
// Transactions must be syntactically verified before adding to EventHeap to
// ensure that EventHeap can always by marshalled.
type EventHeap struct {
	SortByStartTime bool      `serialize:"true"`
	Txs             []TimedTx `serialize:"true"`
}

func (h *EventHeap) Len() int { return len(h.Txs) }
func (h *EventHeap) Less(i, j int) bool {
	iTx := h.Txs[i]
	jTx := h.Txs[j]

	iTime := iTx.EndTime()
	jTime := jTx.EndTime()
	if h.SortByStartTime {
		iTime = iTx.StartTime()
		jTime = jTx.StartTime()
	}

	switch {
	case iTime.Unix() < jTime.Unix():
		return true
	case iTime == jTime:
		_, iOk := iTx.(*addDefaultSubnetValidatorTx)
		_, jOk := jTx.(*addDefaultSubnetValidatorTx)

		if iOk != jOk {
			return iOk == h.SortByStartTime
		}
		return bytes.Compare(iTx.ID().Bytes(), jTx.ID().Bytes()) == -1
	default:
		return false
	}
}
func (h *EventHeap) Swap(i, j int) { h.Txs[i], h.Txs[j] = h.Txs[j], h.Txs[i] }

// Timestamp returns the timestamp on the top transaction on the heap
func (h *EventHeap) Timestamp() time.Time {
	if h.SortByStartTime {
		return h.Txs[0].StartTime()
	}
	return h.Txs[0].EndTime()
}

// Add ...
func (h *EventHeap) Add(tx TimedTx) { heap.Push(h, tx) }

// Peek ...
func (h *EventHeap) Peek() TimedTx { return h.Txs[0] }

// Remove ...
func (h *EventHeap) Remove() TimedTx { return heap.Pop(h).(TimedTx) }

// Push implements the heap interface
func (h *EventHeap) Push(x interface{}) { h.Txs = append(h.Txs, x.(TimedTx)) }

// Pop implements the heap interface
func (h *EventHeap) Pop() interface{} {
	newLen := len(h.Txs) - 1
	val := h.Txs[newLen]
	h.Txs = h.Txs[:newLen]
	return val
}

// Bytes returns the byte representation of this heap
<<<<<<< HEAD
func (h *EventHeap) Bytes() ([]byte, error) {
	return Codec.Marshal(h)
}

// getDefaultSubnetStaker ...
func (h *EventHeap) getDefaultSubnetStaker(id ids.ShortID) (*addDefaultSubnetValidatorTx, error) {
	for _, txIntf := range h.Txs {
		tx, ok := txIntf.(*addDefaultSubnetValidatorTx)
		if !ok {
			continue
		}
		if id.Equals(tx.NodeID) {
			return tx, nil
		}
	}
	return nil, errors.New("couldn't find validator in the default subnet")
=======
func (h *EventHeap) Bytes() []byte {
	// Assumes the individual transactions have been syntactically verified
	// so that it can be safely marshalled.
	bytes, _ := Codec.Marshal(h)
	return bytes
>>>>>>> 0aab7958
}<|MERGE_RESOLUTION|>--- conflicted
+++ resolved
@@ -95,7 +95,6 @@
 }
 
 // Bytes returns the byte representation of this heap
-<<<<<<< HEAD
 func (h *EventHeap) Bytes() ([]byte, error) {
 	return Codec.Marshal(h)
 }
@@ -112,11 +111,4 @@
 		}
 	}
 	return nil, errors.New("couldn't find validator in the default subnet")
-=======
-func (h *EventHeap) Bytes() []byte {
-	// Assumes the individual transactions have been syntactically verified
-	// so that it can be safely marshalled.
-	bytes, _ := Codec.Marshal(h)
-	return bytes
->>>>>>> 0aab7958
 }