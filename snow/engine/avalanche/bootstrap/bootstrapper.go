// (c) 2019-2020, Ava Labs, Inc. All rights reserved.
// See the file LICENSE for licensing terms.

package bootstrap

import (
	"fmt"
	"math"
	"time"

	"github.com/prometheus/client_golang/prometheus"

	"github.com/ava-labs/avalanchego/cache"
	"github.com/ava-labs/avalanchego/ids"
	"github.com/ava-labs/avalanchego/snow/choices"
	"github.com/ava-labs/avalanchego/snow/consensus/avalanche"
	"github.com/ava-labs/avalanchego/snow/engine/avalanche/vertex"
	"github.com/ava-labs/avalanchego/snow/engine/common"
	"github.com/ava-labs/avalanchego/snow/engine/common/queue"
	"github.com/ava-labs/avalanchego/snow/validators"
	"github.com/ava-labs/avalanchego/utils/formatting"
)

const (
	// We cache processed vertices where height = c * stripeDistance for c = {1,2,3...}
	// This forms a "stripe" of cached DAG vertices at height stripeDistance, 2*stripeDistance, etc.
	// This helps to limit the number of repeated DAG traversals performed
	stripeDistance = 2000
	stripeWidth    = 5
	cacheSize      = 100000

	// Parameters for delaying bootstrapping to avoid potential CPU burns
	initialBootstrappingDelay = 500 * time.Millisecond
	maxBootstrappingDelay     = time.Minute
)

// Config ...
type Config struct {
	common.Config

	// VtxBlocked tracks operations that are blocked on vertices
	VtxBlocked *queue.JobsWithMissing
	// TxBlocked tracks operations that are blocked on transactions
	TxBlocked *queue.Jobs

	Manager vertex.Manager
	VM      vertex.DAGVM
}

// Bootstrapper ...
type Bootstrapper struct {
	common.Bootstrapper
	common.Fetcher
	metrics

	// VtxBlocked tracks operations that are blocked on vertices
	VtxBlocked *queue.JobsWithMissing
	// TxBlocked tracks operations that are blocked on transactions
	TxBlocked *queue.Jobs

	Manager vertex.Manager
	VM      vertex.DAGVM

	// IDs of vertices that we will send a GetAncestors request for once we are
	// not at the max number of outstanding requests
	needToFetch ids.Set

	// Contains IDs of vertices that have recently been processed
	processedCache *cache.LRU
	// number of state transitions executed
	executedStateTransitions int

	delayAmount time.Duration
}

// Initialize this engine.
func (b *Bootstrapper) Initialize(
	config Config,
	onFinished func() error,
	namespace string,
	registerer prometheus.Registerer,
) error {
	b.VtxBlocked = config.VtxBlocked
	b.TxBlocked = config.TxBlocked
	b.Manager = config.Manager
	b.VM = config.VM
	b.processedCache = &cache.LRU{Size: cacheSize}
	b.OnFinished = onFinished
	b.executedStateTransitions = math.MaxInt32
	b.delayAmount = initialBootstrappingDelay

	if err := b.metrics.Initialize(namespace, registerer); err != nil {
		return err
	}

	if err := b.VtxBlocked.SetParser(&vtxParser{
		log:         config.Ctx.Log,
		numAccepted: b.numAcceptedVts,
		numDropped:  b.numDroppedVts,
		manager:     b.Manager,
	}); err != nil {
		return err
	}

	if err := b.TxBlocked.SetParser(&txParser{
		log:         config.Ctx.Log,
		numAccepted: b.numAcceptedTxs,
		numDropped:  b.numDroppedTxs,
		vm:          b.VM,
	}); err != nil {
		return err
	}

	config.Bootstrapable = b
	return b.Bootstrapper.Initialize(config.Config)
}

// CurrentAcceptedFrontier returns the set of vertices that this node has accepted
// that have no accepted children
func (b *Bootstrapper) CurrentAcceptedFrontier() ([]ids.ID, error) {
	return b.Manager.Edge(), nil
}

// FilterAccepted returns the IDs of vertices in [containerIDs] that this node has accepted
func (b *Bootstrapper) FilterAccepted(containerIDs []ids.ID) []ids.ID {
	acceptedVtxIDs := make([]ids.ID, 0, len(containerIDs))
	for _, vtxID := range containerIDs {
		if vtx, err := b.Manager.GetVtx(vtxID); err == nil && vtx.Status() == choices.Accepted {
			acceptedVtxIDs = append(acceptedVtxIDs, vtxID)
		}
	}
	return acceptedVtxIDs
}

// Add the vertices in [vtxIDs] to the set of vertices that we need to fetch,
// and then fetch vertices (and their ancestors) until either there are no more
// to fetch or we are at the maximum number of outstanding requests.
func (b *Bootstrapper) fetch(vtxIDs ...ids.ID) error {
	b.needToFetch.Add(vtxIDs...)
	for b.needToFetch.Len() > 0 && b.OutstandingRequests.Len() < common.MaxOutstandingRequests {
		vtxID := b.needToFetch.CappedList(1)[0]
		b.needToFetch.Remove(vtxID)

		// Make sure we haven't already requested this vertex
		if b.OutstandingRequests.Contains(vtxID) {
			continue
		}

		// Make sure we don't already have this vertex
		if _, err := b.Manager.GetVtx(vtxID); err == nil {
			continue
		}

		validators, err := b.Beacons.Sample(1) // validator to send request to
		if err != nil {
			return fmt.Errorf("dropping request for %s as there are no validators", vtxID)
		}
		validatorID := validators[0].ID()
		b.RequestID++

		b.OutstandingRequests.Add(validatorID, b.RequestID, vtxID)
		b.Sender.GetAncestors(validatorID, b.RequestID, vtxID) // request vertex and ancestors
	}
	return b.checkFinish()
}

// Process the vertices in [vtxs].
func (b *Bootstrapper) process(vtxs ...avalanche.Vertex) error {
	// Vertices that we need to process. Store them in a heap for deduplication
	// and so we always process vertices further down in the DAG first. This helps
	// to reduce the number of repeated DAG traversals.
	toProcess := vertex.NewHeap()
	for _, vtx := range vtxs {
		vtxID := vtx.ID()
		if _, ok := b.processedCache.Get(vtxID); !ok { // only process a vertex if we haven't already
			toProcess.Push(vtx)
		} else {
			b.VtxBlocked.RemoveMissingID(vtxID)
		}
	}

	vtxHeightSet := ids.Set{}
	prevHeight := uint64(0)

	for toProcess.Len() > 0 { // While there are unprocessed vertices
		if b.Halted() {
			return nil
		}

		vtx := toProcess.Pop() // Get an unknown vertex or one furthest down the DAG
		vtxID := vtx.ID()

		switch vtx.Status() {
		case choices.Unknown:
			b.VtxBlocked.AddMissingID(vtxID)
			b.needToFetch.Add(vtxID) // We don't have this vertex locally. Mark that we need to fetch it.
		case choices.Rejected:
			return fmt.Errorf("tried to accept %s even though it was previously rejected", vtxID)
		case choices.Processing:
			b.needToFetch.Remove(vtxID)
			b.VtxBlocked.RemoveMissingID(vtxID)

			// Add to queue of vertices to execute when bootstrapping finishes.
			if pushed, err := b.VtxBlocked.Push(&vertexJob{
				log:         b.Ctx.Log,
				numAccepted: b.numAcceptedVts,
				numDropped:  b.numDroppedVts,
				vtx:         vtx,
			}); err != nil {
				return err
			} else if !pushed {
				// If the vertex is already on the queue, then we have already
				// pushed [vtx]'s transactions and traversed into its parents.
				continue
			}

			txs, err := vtx.Txs()
			if err != nil {
				return err
			}
			for _, tx := range txs {
				// Add to queue of txs to execute when bootstrapping finishes.
				if pushed, err := b.TxBlocked.Push(&txJob{
					log:         b.Ctx.Log,
					numAccepted: b.numAcceptedTxs,
					numDropped:  b.numDroppedTxs,
					tx:          tx,
				}); err != nil {
					return err
				} else if pushed {
					b.numFetchedTxs.Inc()
				}
			}

			b.numFetchedVts.Inc()
			b.NumFetched++ // Progress tracker
			if b.NumFetched%common.StatusUpdateFrequency == 0 {
				if !b.Restarted {
					b.Ctx.Log.Info("fetched %d vertices", b.NumFetched)
				} else {
					b.Ctx.Log.Debug("fetched %d vertices", b.NumFetched)
				}
			}

			parents, err := vtx.Parents()
			if err != nil {
				return err
			}
			for _, parent := range parents { // Process the parents of this vertex (traverse up the DAG)
				parentID := parent.ID()
				if _, ok := b.processedCache.Get(parentID); !ok { // But only if we haven't processed the parent
					if !vtxHeightSet.Contains(parentID) {
						toProcess.Push(parent)
					}
				}
			}
			height, err := vtx.Height()
			if err != nil {
				return err
			}
			if height%stripeDistance < stripeWidth { // See comment for stripeDistance
				b.processedCache.Put(vtxID, nil)
			}
			if height == prevHeight {
				vtxHeightSet.Add(vtxID)
			} else {
				// Set new height and reset [vtxHeightSet]
				prevHeight = height
				vtxHeightSet.Clear()
				vtxHeightSet.Add(vtxID)
			}
		}
	}

	if err := b.TxBlocked.Commit(); err != nil {
		return err
	}
	if err := b.VtxBlocked.Commit(); err != nil {
		return err
	}

	return b.fetch()
}

// MultiPut handles the receipt of multiple containers. Should be received in response to a GetAncestors message to [vdr]
// with request ID [requestID]. Expects vtxs[0] to be the vertex requested in the corresponding GetAncestors.
func (b *Bootstrapper) MultiPut(vdr ids.ShortID, requestID uint32, vtxs [][]byte) error {
	if lenVtxs := len(vtxs); lenVtxs > common.MaxContainersPerMultiPut {
		b.Ctx.Log.Debug("MultiPut(%s, %d) contains more than maximum number of vertices", vdr, requestID)
		return b.GetAncestorsFailed(vdr, requestID)
	} else if lenVtxs == 0 {
		b.Ctx.Log.Debug("MultiPut(%s, %d) contains no vertices", vdr, requestID)
		return b.GetAncestorsFailed(vdr, requestID)
	}

	requestedVtxID, requested := b.OutstandingRequests.Remove(vdr, requestID)
	vtx, err := b.Manager.ParseVtx(vtxs[0]) // first vertex should be the one we requested in GetAncestors request
	if err != nil {
		if !requested {
			b.Ctx.Log.Debug("failed to parse unrequested vertex from %s with requestID %d: %s", vdr, requestID, err)
			return nil
		}

		b.Ctx.Log.Debug("failed to parse requested vertex %s: %s", requestedVtxID, err)
		b.Ctx.Log.Verbo("vertex: %s", formatting.DumpBytes{Bytes: vtxs[0]})
		return b.fetch(requestedVtxID)
	}

	vtxID := vtx.ID()
	// If the vertex is neither the requested vertex nor a needed vertex, return early and re-fetch if necessary
	if requested && requestedVtxID != vtxID {
		b.Ctx.Log.Debug("received incorrect vertex from %s with vertexID %s", vdr, vtxID)
		return b.fetch(requestedVtxID)
	}
	if !requested && !b.OutstandingRequests.Contains(vtxID) && !b.needToFetch.Contains(vtxID) {
		b.Ctx.Log.Debug("received un-needed vertex from %s with vertexID %s", vdr, vtxID)
		return nil
	}

	// Do not remove from outstanding requests if this did not answer a specific outstanding request
	// to ensure that real responses are not dropped in favor of potentially byzantine MultiPut messages that
	// could force the node to bootstrap 1 vertex at a time.
	b.needToFetch.Remove(vtxID)

	// All vertices added to [processVertices] have received transitive votes from the accepted frontier
	processVertices := make([]avalanche.Vertex, 1, len(vtxs)) // Process all of the valid vertices in this message
	processVertices[0] = vtx
	eligibleVertices := ids.Set{}
	parents, err := vtx.Parents()
	if err != nil {
		return err
	}
	for _, parent := range parents {
		eligibleVertices.Add(parent.ID())
	}

	for _, vtxBytes := range vtxs[1:] { // Parse/persist all the vertices
		vtx, err := b.Manager.ParseVtx(vtxBytes) // Persists the vtx
		if err != nil {
			b.Ctx.Log.Debug("failed to parse vertex: %s", err)
			b.Ctx.Log.Verbo("vertex: %s", formatting.DumpBytes{Bytes: vtxBytes})
			break
		}
		vtxID := vtx.ID()
		if !eligibleVertices.Contains(vtxID) {
			b.Ctx.Log.Debug("received vertex that should not have been included in MultiPut from %s with vertexID %s", vdr, vtxID)
			break
		}
		eligibleVertices.Remove(vtxID)
		parents, err := vtx.Parents()
		if err != nil {
			return err
		}
		for _, parent := range parents {
			eligibleVertices.Add(parent.ID())
		}
		processVertices = append(processVertices, vtx)
		b.needToFetch.Remove(vtxID) // No need to fetch this vertex since we have it now
	}

	return b.process(processVertices...)
}

// GetAncestorsFailed is called when a GetAncestors message we sent fails
func (b *Bootstrapper) GetAncestorsFailed(vdr ids.ShortID, requestID uint32) error {
	vtxID, ok := b.OutstandingRequests.Remove(vdr, requestID)
	if !ok {
		b.Ctx.Log.Debug("GetAncestorsFailed(%s, %d) called but there was no outstanding request to this validator with this ID", vdr, requestID)
		return nil
	}
	// Send another request for the vertex
	return b.fetch(vtxID)
}

// ForceAccepted starts bootstrapping. Process the vertices in [accepterContainerIDs].
func (b *Bootstrapper) ForceAccepted(acceptedContainerIDs []ids.ID) error {
	if err := b.VM.Bootstrapping(); err != nil {
		return fmt.Errorf("failed to notify VM that bootstrapping has started: %w",
			err)
	}

	b.NumFetched = 0

	pendingContainerIDs := b.VtxBlocked.MissingIDs()
	// Append the list of accepted container IDs to pendingContainerIDs to ensure
	// we iterate over every container that must be traversed.
	pendingContainerIDs = append(pendingContainerIDs, acceptedContainerIDs...)
	b.Ctx.Log.Debug("Starting bootstrapping with %d missing vertices and %d from the accepted frontier", len(pendingContainerIDs), len(acceptedContainerIDs))
	toProcess := make([]avalanche.Vertex, 0, len(pendingContainerIDs))
	for _, vtxID := range pendingContainerIDs {
		if vtx, err := b.Manager.GetVtx(vtxID); err == nil {
			if vtx.Status() == choices.Accepted {
				b.VtxBlocked.RemoveMissingID(vtxID)
			} else {
				toProcess = append(toProcess, vtx) // Process this vertex.
			}
		} else {
			b.VtxBlocked.AddMissingID(vtxID)
			b.needToFetch.Add(vtxID) // We don't have this vertex. Mark that we have to fetch it.
		}
	}
	return b.process(toProcess...)
}

// checkFinish repeatedly executes pending transactions and requests new frontier blocks until there aren't any new ones
// after which it finishes the bootstrap process
func (b *Bootstrapper) checkFinish() error {
	// If there are outstanding requests for vertices or we still need to fetch vertices, we can't finish
	pendingJobs := b.VtxBlocked.MissingIDs()
	if b.Ctx.IsBootstrapped() || len(pendingJobs) > 0 {
		return nil
	}

	if !b.Restarted {
		b.Ctx.Log.Info("bootstrapping fetched %d vertices. Executing transaction state transitions...", b.NumFetched)
	} else {
		b.Ctx.Log.Debug("bootstrapping fetched %d vertices. Executing transaction state transitions...", b.NumFetched)
	}

<<<<<<< HEAD
	_, err := b.TxBlocked.ExecuteAll(b.Ctx, b.Restarted, b.Ctx.DecisionDispatcher)
	if err != nil {
=======
	_, err := b.TxBlocked.ExecuteAll(b.Ctx, b, b.Restarted, b.Ctx.DecisionDispatcher)
	if err != nil || b.Halted() {
>>>>>>> cf3d15a8
		return err
	}

	if !b.Restarted {
		b.Ctx.Log.Info("executing vertex state transitions...")
	} else {
		b.Ctx.Log.Debug("executing vertex state transitions...")
	}
<<<<<<< HEAD
	executedVts, err := b.VtxBlocked.ExecuteAll(b.Ctx, b.Restarted, b.Ctx.ConsensusDispatcher)
	if err != nil {
=======
	executedVts, err := b.VtxBlocked.ExecuteAll(b.Ctx, b, b.Restarted, b.Ctx.ConsensusDispatcher)
	if err != nil || b.Halted() {
>>>>>>> cf3d15a8
		return err
	}

	previouslyExecuted := b.executedStateTransitions
	b.executedStateTransitions = executedVts

	// Not that executedVts < c*previouslyExecuted is enforced so that the
	// bootstrapping process will terminate even as new vertices are being
	// issued.
	if executedVts > 0 && executedVts < previouslyExecuted/2 && b.RetryBootstrap {
		b.Ctx.Log.Debug("checking for more vertices before finishing bootstrapping")
		return b.RestartBootstrap(true)
	}

	// Notify the subnet that this chain is synced
	b.Subnet.Bootstrapped(b.Ctx.ChainID)

	// If the subnet hasn't finished bootstrapping, this chain should remain
	// syncing.
	if !b.Subnet.IsBootstrapped() {
		if !b.Restarted {
			b.Ctx.Log.Info("waiting for the remaining chains in this subnet to finish syncing")
		} else {
			b.Ctx.Log.Debug("waiting for the remaining chains in this subnet to finish syncing")
		}
		// Delay new incoming messages to avoid consuming unnecessary resources
		// while keeping up to date on the latest tip.
		b.Config.Delay.Delay(b.delayAmount)
		b.delayAmount *= 2
		if b.delayAmount > maxBootstrappingDelay {
			b.delayAmount = maxBootstrappingDelay
		}
		return b.RestartBootstrap(true)
	}

	return b.finish()
}

// Finish bootstrapping
func (b *Bootstrapper) finish() error {
	if err := b.VM.Bootstrapped(); err != nil {
		return fmt.Errorf("failed to notify VM that bootstrapping has finished: %w",
			err)
	}
	b.processedCache.Flush()

	// Start consensus
	if err := b.OnFinished(); err != nil {
		return err
	}
	b.Ctx.Bootstrapped()

	return nil
}

// Connected implements the Engine interface.
func (b *Bootstrapper) Connected(validatorID ids.ShortID) error {
	if connector, ok := b.VM.(validators.Connector); ok {
		if err := connector.Connected(validatorID); err != nil {
			return err
		}
	}
	return b.Bootstrapper.Connected(validatorID)
}

// Disconnected implements the Engine interface.
func (b *Bootstrapper) Disconnected(validatorID ids.ShortID) error {
	if connector, ok := b.VM.(validators.Connector); ok {
		if err := connector.Disconnected(validatorID); err != nil {
			return err
		}
	}
	return b.Bootstrapper.Disconnected(validatorID)
}<|MERGE_RESOLUTION|>--- conflicted
+++ resolved
@@ -417,13 +417,8 @@
 		b.Ctx.Log.Debug("bootstrapping fetched %d vertices. Executing transaction state transitions...", b.NumFetched)
 	}
 
-<<<<<<< HEAD
-	_, err := b.TxBlocked.ExecuteAll(b.Ctx, b.Restarted, b.Ctx.DecisionDispatcher)
-	if err != nil {
-=======
 	_, err := b.TxBlocked.ExecuteAll(b.Ctx, b, b.Restarted, b.Ctx.DecisionDispatcher)
 	if err != nil || b.Halted() {
->>>>>>> cf3d15a8
 		return err
 	}
 
@@ -432,13 +427,8 @@
 	} else {
 		b.Ctx.Log.Debug("executing vertex state transitions...")
 	}
-<<<<<<< HEAD
-	executedVts, err := b.VtxBlocked.ExecuteAll(b.Ctx, b.Restarted, b.Ctx.ConsensusDispatcher)
-	if err != nil {
-=======
 	executedVts, err := b.VtxBlocked.ExecuteAll(b.Ctx, b, b.Restarted, b.Ctx.ConsensusDispatcher)
 	if err != nil || b.Halted() {
->>>>>>> cf3d15a8
 		return err
 	}
 
